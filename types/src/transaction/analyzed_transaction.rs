--- conflicted
+++ resolved
@@ -144,12 +144,8 @@
         AnalyzedTransaction::new(
             Transaction::UserTransaction(signed_txn),
             // Please note that we omit all the modules we read and the global supply we write to?
-<<<<<<< HEAD
-            read_hints,
-=======
             write_hints.clone(),
             // read and write locations are same for coin transfer
->>>>>>> 721a082e
             write_hints,
         )
     }
